--- conflicted
+++ resolved
@@ -45,15 +45,9 @@
 prost = "0.11.9"
 prost-build = "0.11.9"
 prost-types = "0.11.9"
-<<<<<<< HEAD
 serde = "1.0.165"
-serde_json = "1.0.96"
-sha2 = "0.10.6"
-=======
-serde = "1.0.164"
 serde_json = "1.0.99"
 sha2 = "0.10.7"
->>>>>>> ec6efdfd
 solana-client = "=1.14.19"
 solana-program-runtime = "=1.14.19"
 solana-sdk = "=1.14.19"
